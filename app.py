--- conflicted
+++ resolved
@@ -37,6 +37,7 @@
 import requests
 from requests.adapters import HTTPAdapter
 from urllib3.util.retry import Retry
+from html import unescape
 
 # ---- watchdog: use polling on Windows to be robust ----
 if os.name == "nt":
@@ -54,7 +55,6 @@
     check_file_on_commons = None  # type: ignore
     build_checker_session = None  # type: ignore
 
-<<<<<<< HEAD
 # ---- dotenv: robust, on-demand loading ----
 from dotenv import load_dotenv, find_dotenv
 
@@ -74,15 +74,6 @@
     user_agent_from_env = (os.getenv("COMMONS_USER_AGENT", "") or "").strip()
     return username, password, user_agent_from_env
 
-=======
-# Load environment (.env) for Commons upload credentials
-# Look for .env in parent directory (repository root) first, then current directory
-repo_root = Path(__file__).parent.parent.parent
-load_dotenv(repo_root / '.env')
-load_dotenv()  # Also check current directory as fallback
-COMMONS_USERNAME = os.getenv("COMMONS_USERNAME", "").strip()
-COMMONS_PASSWORD = os.getenv("COMMONS_PASSWORD", "").strip()
->>>>>>> 481a0879
 
 COMMONS_API = "https://commons.wikimedia.org/w/api.php"
 DEFAULT_USER_AGENT = "KB Folder-to-Commons Uploader (App UI)"
@@ -195,30 +186,37 @@
 
 
 def commons_login_and_get_csrf(session: requests.Session, username: str, password: str) -> str:
-    """Login using action=clientlogin and return a CSRF token for upload."""
+    print("[UPLOAD] Getting login token…")
     r = session.get(COMMONS_API, params={
         "action": "query", "meta": "tokens", "type": "login", "format": "json"
-    }, timeout=TIMEOUT_SECS)
+    }, timeout=API_TIMEOUT)
     r.raise_for_status()
     login_token = r.json()["query"]["tokens"]["logintoken"]
 
+    print("[UPLOAD] clientlogin…")
     r2 = session.post(COMMONS_API, data={
         "action": "clientlogin", "format": "json",
         "username": username, "password": password,
         "loginreturnurl": "https://www.example.org/return",
         "logintoken": login_token,
-    }, timeout=TIMEOUT_SECS)
+    }, timeout=API_TIMEOUT)
     r2.raise_for_status()
     data2 = r2.json()
     status = (data2.get("clientlogin") or {}).get("status")
+    print(f"[UPLOAD] clientlogin status = {status}")
     if status != "PASS":
-        raise RuntimeError(f"Login failed: {data2}")
-
+        raise RuntimeError(f"Login failed: {json.dumps(data2, ensure_ascii=False)}")
+
+    print("[UPLOAD] Getting CSRF token…")
     r3 = session.get(COMMONS_API, params={
         "action": "query", "meta": "tokens", "type": "csrf", "format": "json"
-    }, timeout=TIMEOUT_SECS)
+    }, timeout=API_TIMEOUT)
     r3.raise_for_status()
-    return r3.json()["query"]["tokens"]["csrftoken"]
+    csrf = r3.json()["query"]["tokens"]["csrftoken"]
+    if not csrf or csrf == "+\\":
+        raise RuntimeError("Empty CSRF token")
+    return csrf
+
 
 
 def upload_to_commons(
@@ -736,6 +734,9 @@
     target = data.get("target", "")
     category_slug = data.get("category_slug", "")
 
+    # NEW: de-HTML-escape any windows backslashes etc.
+    local_name = unescape(local_name)
+
     if not local_name or not target:
         return jsonify({"ok": False, "error": "Missing 'filename' or 'target'"}), 400
 
