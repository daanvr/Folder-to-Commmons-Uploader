--- conflicted
+++ resolved
@@ -471,12 +471,10 @@
     if not file_info:
         return "File not found", 404
 
-<<<<<<< HEAD
     # Get Commons check information from tracker
-    settings = load_settings()
     db_path = Path(settings['processed_files_db'])
     tracker = FileTracker(db_path)
-    file_record = tracker.get_file_record(filepath)
+    file_record = tracker.get_file_record(str(file_path))
 
     if file_record:
         file_info['commons_check_status'] = file_record.get('commons_check_status', 'PENDING')
@@ -484,10 +482,7 @@
         file_info['check_details'] = file_record.get('check_details', '')
         file_info['sha1_local'] = file_record.get('sha1_local', '')
 
-    exif_data = get_exif_data(filepath)
-=======
     exif_data = get_exif_data(str(file_path))
->>>>>>> e418724c
 
     return render_template('file_detail.html',
                          file=file_info,
